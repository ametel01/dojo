--- conflicted
+++ resolved
@@ -1,6 +1,4 @@
 use starknet::ContractAddress;
-<<<<<<< HEAD
-=======
 use dojo::world::{IWorldDispatcher, IWorldDispatcherTrait};
 
 use zeroable::Zeroable;
@@ -15,7 +13,6 @@
 //
 // ERC721Owner
 //
->>>>>>> 4206808c
 
 #[derive(Component, Copy, Drop, Serde, SerdeLen)]
 struct ERC721Owner {
